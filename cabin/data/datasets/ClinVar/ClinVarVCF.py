--- conflicted
+++ resolved
@@ -8,21 +8,11 @@
 
 
 class ClinVarVCFOfficial(ExternalFile):
-<<<<<<< HEAD
-    version = '20210213'
-
-    @property
-    def url(self):
-        # FIXME bad url, need archive_2.0/ subdir
-        # FIXME wget silently fails!
-        return 'ftp://ftp.ncbi.nlm.nih.gov/pub/clinvar/vcf_GRCh38/clinvar_{version}.vcf.gz'.format(version=self.version)
-=======
     version = '20210213'  # first 4 digits are the year
 
     @property
     def url(self):
         return 'https://ftp.ncbi.nlm.nih.gov/pub/clinvar/vcf_GRCh38/archive_2.0/{year}/clinvar_{version}.vcf.gz'.format(year=self.version[:4], version=self.version)
->>>>>>> 5a2715c4
 
 
 class ClinVarVCFFile(LocalFile):
